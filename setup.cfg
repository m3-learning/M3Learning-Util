# This file is used to configure your project.
# Read more about the various options under:
# https://setuptools.pypa.io/en/latest/userguide/declarative_config.html
# https://setuptools.pypa.io/en/latest/references/keywords.html

[metadata]
name = M3Learning-Util
description = Add a short description here!
author = Joshua C. Agar
author_email = jca92@drexel.edu
license = MIT
license_files = LICENSE.txt
long_description = file: README.rst
long_description_content_type = text/x-rst; charset=UTF-8
url = https://m3-learning.com
# Add here related links, for example:
project_urls =
    Documentation = https://pyscaffold.org/
#    Source = https://github.com/pyscaffold/pyscaffold/
#    Changelog = https://pyscaffold.org/en/latest/changelog.html
#    Tracker = https://github.com/pyscaffold/pyscaffold/issues
#    Conda-Forge = https://anaconda.org/conda-forge/pyscaffold
#    Download = https://pypi.org/project/PyScaffold/#files
#    Twitter = https://twitter.com/PyScaffold

# Change if running only on Windows, Mac or Linux (comma-separated)
platforms = any

# Add here all kinds of additional classifiers as defined under
# https://pypi.org/classifiers/
classifiers =
    Development Status :: 4 - Beta
    Programming Language :: Python


[options]
zip_safe = False
packages = find_namespace:
include_package_data = True
package_dir =
    =src

# Require a min/specific Python version (comma-separated conditions)
python_requires = >=3.11

# Add here dependencies of your project (line-separated), e.g. requests>=2.2,<3.0.
# Version specifiers like >=2.2,<3.0 avoid problems due to API changes in
# new major versions. This works if the required packages follow Semantic Versioning.
# For more information, check out https://semver.org/.
install_requires =
    importlib-metadata; python_version<"3.8"
    numpy
    pygments
    wget
    h5py
    torch
    matplotlib
    opencv-python
    tqdm
    seaborn
    requests
    globus-cli
    datafed
    tensorflow
    pytest


[options.packages.find]
where = src
exclude =
    tests

[options.extras_require]
# Add here additional requirements for extra features, to install with:
# `pip install M3Learning-Util[PDF]` like:
# PDF = ReportLab; RXP

# Add here test requirements (semicolon/line-separated)
testing =
    setuptools
    pytest
    pytest-cov

[options.entry_points]
console_scripts =
    convert_to_slides = m3util.notebooks.slides:main
    generate-init-py = m3util.util.generate_init:main
    skip-execution = m3util.notebooks.skip_execution:main
    make-index = m3util.jupyterbook.make_index:main
<<<<<<< HEAD
    organize-folder = m3util.jupyterbook.organize_folder:organize_folder
    generate-toc = m3util.jupyterbook.generate_toc:generate_toc
=======
    organize-folder = m3util.jupyterbook.organize_folder:main
    otter-build-folder = m3util.otter.otter_build:main
>>>>>>> ebe4f408

[tool:pytest]
# Specify command line options as you would do when invoking pytest directly.
# e.g. --cov-report html (or xml) for html/xml output or --junitxml junit.xml
# in order to write a coverage file that can be read by Jenkins.
# CAUTION: --cov flags may prohibit setting breakpoints while debugging.
#          Comment those flags to avoid this pytest issue.
addopts =
    --cov m3util --cov-report term-missing
    --verbose
norecursedirs =
    dist
    build
    .tox
testpaths = tests
# Use pytest markers to select/deselect specific tests
# markers =
#     slow: mark tests as slow (deselect with '-m "not slow"')
#     system: mark end-to-end system tests

[devpi:upload]
# Options for the devpi: PyPI server and packaging tool
# VCS export must be deactivated since we are using setuptools-scm
no_vcs = 1
formats = bdist_wheel

[flake8]
# Some sane defaults for the code style checker flake8
max_line_length = 88
extend_ignore = E203, W503
# ^  Black-compatible
#    E203 and W503 have edge cases handled by black
exclude =
    .tox
    build
    dist
    .eggs
    docs/conf.py

[pyscaffold]
# PyScaffold's parameters when the project was created.
# This will be used when updating. Do not change!
version = 4.5
package = m3learning_util<|MERGE_RESOLUTION|>--- conflicted
+++ resolved
@@ -87,13 +87,9 @@
     generate-init-py = m3util.util.generate_init:main
     skip-execution = m3util.notebooks.skip_execution:main
     make-index = m3util.jupyterbook.make_index:main
-<<<<<<< HEAD
-    organize-folder = m3util.jupyterbook.organize_folder:organize_folder
     generate-toc = m3util.jupyterbook.generate_toc:generate_toc
-=======
     organize-folder = m3util.jupyterbook.organize_folder:main
     otter-build-folder = m3util.otter.otter_build:main
->>>>>>> ebe4f408
 
 [tool:pytest]
 # Specify command line options as you would do when invoking pytest directly.
